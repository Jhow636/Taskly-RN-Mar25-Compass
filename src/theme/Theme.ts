import {TextStyle} from 'react-native';

export interface Theme {
<<<<<<< HEAD
    dark: boolean;
    colors: {
        primary: string;
        primaryLight: string;
        secondaryAccent: string;
        background: string;
        mainText: string;
        secondaryText: string;
        error: string;
        secondaryBg: string;
    };
    typography: {
        bigTitle: TextStyle;
        mediumTitle: TextStyle;
        subtitle: TextStyle;
        regular: TextStyle;
        caption: TextStyle;
    };
    fonts?: {
        regular: string;
        bold: string;
    }; // Adicione esta propriedade opcional
    statusBarStyle: 'light' | 'dark';
=======
  dark: boolean;
  colors: {
    primary: string;
    primaryLight: string;
    secondaryAccent: string;
    background: string;
    mainText: string;
    secondaryText: string;
    error: string;
    secondaryBg: string;
  };
  typography: {
    bigTitle: TextStyle;
    mediumTitle: TextStyle;
    subtitle: TextStyle;
    regular: TextStyle;
    caption: TextStyle;
  };
  statusBarStyle: 'light' | 'dark';
>>>>>>> 1083b54f
}<|MERGE_RESOLUTION|>--- conflicted
+++ resolved
@@ -1,31 +1,6 @@
 import {TextStyle} from 'react-native';
 
 export interface Theme {
-<<<<<<< HEAD
-    dark: boolean;
-    colors: {
-        primary: string;
-        primaryLight: string;
-        secondaryAccent: string;
-        background: string;
-        mainText: string;
-        secondaryText: string;
-        error: string;
-        secondaryBg: string;
-    };
-    typography: {
-        bigTitle: TextStyle;
-        mediumTitle: TextStyle;
-        subtitle: TextStyle;
-        regular: TextStyle;
-        caption: TextStyle;
-    };
-    fonts?: {
-        regular: string;
-        bold: string;
-    }; // Adicione esta propriedade opcional
-    statusBarStyle: 'light' | 'dark';
-=======
   dark: boolean;
   colors: {
     primary: string;
@@ -45,5 +20,4 @@
     caption: TextStyle;
   };
   statusBarStyle: 'light' | 'dark';
->>>>>>> 1083b54f
 }