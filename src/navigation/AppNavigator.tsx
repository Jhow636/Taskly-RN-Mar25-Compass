--- conflicted
+++ resolved
@@ -98,12 +98,8 @@
       <MainStack.Screen name="Terms" component={Terms} />
       <MainStack.Screen name="Preferencies" component={Preferencies} />
       <MainStack.Screen name="DarkMode" component={PreferencesScreen} />
-<<<<<<< HEAD
-      {/* <MainStack.Screen name="AvatarUpdate" component={AvatarUpdate} /> */}
-=======
       <MainStack.Screen name="AvatarUpdate" component={AvatarUpdate} />
       <MainStack.Screen name="UserEdit" component={UserEdit} />
->>>>>>> 0ebbb50c
     </MainStack.Navigator>
   );
 }
