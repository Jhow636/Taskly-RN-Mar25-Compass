--- conflicted
+++ resolved
@@ -1,17 +1,8 @@
 {
   "extends": "@react-native/typescript-config/tsconfig.json",
-<<<<<<< HEAD
-  "compilerOptions": {
-    "baseUrl": "./",
-    "paths": {
-      "assets/*": ["assets/*"]
-    }
-  }
-=======
 
   "compilerOptions": {
     // other options
     "esModuleInterop": true
-  },
->>>>>>> 1083b54f
+  }
 }