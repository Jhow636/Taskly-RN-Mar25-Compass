import React from 'react';
<<<<<<< HEAD
import {MMKV} from 'react-native-mmkv';
import 'react-native-gesture-handler';
import {ThemeProvider} from './src/theme/ThemeContext';
=======
import { MMKV } from 'react-native-mmkv';
import 'react-native-gesture-handler';
import { ThemeProvider } from './src/theme/ThemeContext';
>>>>>>> 5340639f
import AppNavigator from './src/navigation/AppNavigator';

// Inicializa e exporta a instância do MMKV
export const storage = new MMKV({
  id: 'user-preferences-storage',
});

const App = () => {
  return (
    <ThemeProvider>
      <AppNavigator />
    </ThemeProvider>
  );
};

export default App;<|MERGE_RESOLUTION|>--- conflicted
+++ resolved
@@ -1,13 +1,7 @@
 import React from 'react';
-<<<<<<< HEAD
-import {MMKV} from 'react-native-mmkv';
-import 'react-native-gesture-handler';
-import {ThemeProvider} from './src/theme/ThemeContext';
-=======
 import { MMKV } from 'react-native-mmkv';
 import 'react-native-gesture-handler';
 import { ThemeProvider } from './src/theme/ThemeContext';
->>>>>>> 5340639f
 import AppNavigator from './src/navigation/AppNavigator';
 
 // Inicializa e exporta a instância do MMKV
